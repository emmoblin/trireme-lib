package nfqdatapath

// Go libraries
import (
	"errors"
	"fmt"
	"strconv"

	"go.uber.org/zap"

	"github.com/aporeto-inc/trireme-lib/collector"
	"github.com/aporeto-inc/trireme-lib/controller/constants"
	"github.com/aporeto-inc/trireme-lib/controller/internal/enforcer/constants"
	"github.com/aporeto-inc/trireme-lib/controller/pkg/connection"
	"github.com/aporeto-inc/trireme-lib/controller/pkg/packet"
	"github.com/aporeto-inc/trireme-lib/controller/pkg/pucontext"
	"github.com/aporeto-inc/trireme-lib/controller/pkg/tokens"
	"github.com/aporeto-inc/trireme-lib/policy"
	"github.com/aporeto-inc/trireme-lib/utils/cache"
	"github.com/aporeto-inc/trireme-lib/utils/portspec"
)

// ProcessNetworkPacket processes packets arriving from network and are destined to the application
func (d *Datapath) ProcessNetworkPacket(p *packet.Packet) (err error) {

	if d.packetLogs {
		zap.L().Debug("Processing network packet ",
			zap.String("flow", p.L4FlowHash()),
			zap.String("Flags", packet.TCPFlagsToStr(p.TCPFlags)),
		)

		defer zap.L().Debug("Finished Processing network packet ",
			zap.String("flow", p.L4FlowHash()),
			zap.String("Flags", packet.TCPFlagsToStr(p.TCPFlags)),
			zap.Error(err),
		)
	}

	var conn *connection.TCPConnection

	// Retrieve connection state of SynAck packets and
	// skip processing for SynAck packets that we don't have state
	switch p.TCPFlags & packet.TCPSynAckMask {
	case packet.TCPSynMask:
		conn, err = d.netSynRetrieveState(p)
		if err != nil {
			if d.packetLogs {
				zap.L().Debug("Packet rejected",
					zap.String("flow", p.L4FlowHash()),
					zap.String("Flags", packet.TCPFlagsToStr(p.TCPFlags)),
					zap.Error(err),
				)
			}
			return err
		}

		if conn == nil {
			//context is destroyed here if we are a transient PU
			//Verdict get set to pass
			return nil
		}

	case packet.TCPSynAckMask:
		conn, err = d.netSynAckRetrieveState(p)
		if err != nil {
			if d.packetLogs {
				zap.L().Debug("SynAckPacket Ingored",
					zap.String("flow", p.L4FlowHash()),
					zap.String("Flags", packet.TCPFlagsToStr(p.TCPFlags)),
				)
			}
			return nil
		}

	default:
		conn, err = d.netRetrieveState(p)
		if err != nil {
			if d.packetLogs {
				zap.L().Debug("Packet rejected",
					zap.String("flow", p.L4FlowHash()),
					zap.String("Flags", packet.TCPFlagsToStr(p.TCPFlags)),
					zap.Error(err),
				)
			}
			return err
		}
	}

	conn.Lock()
	defer conn.Unlock()

	p.Print(packet.PacketStageIncoming)

	if d.service != nil {
		if !d.service.PreProcessTCPNetPacket(p, conn.Context, conn) {
			p.Print(packet.PacketFailureService)
			return errors.New("pre service processing failed for network packet")
		}
	}

	p.Print(packet.PacketStageAuth)

	// Match the tags of the packet against the policy rules - drop if the lookup fails
	action, claims, err := d.processNetworkTCPPacket(p, conn.Context, conn)
	if err != nil {
		p.Print(packet.PacketFailureAuth)
		if d.packetLogs {
			zap.L().Debug("Rejecting packet ",
				zap.String("flow", p.L4FlowHash()),
				zap.String("Flags", packet.TCPFlagsToStr(p.TCPFlags)),
				zap.Error(err),
			)
		}
		return fmt.Errorf("packet processing failed for network packet: %s", err)
	}

	p.Print(packet.PacketStageService)

	if d.service != nil {
		// PostProcessServiceInterface
		if !d.service.PostProcessTCPNetPacket(p, action, claims, conn.Context, conn) {
			p.Print(packet.PacketFailureService)
			return errors.New("post service processing failed for network packet")
		}

		if conn.ServiceConnection && conn.TimeOut > 0 {
			d.netReplyConnectionTracker.SetTimeOut(p.L4FlowHash(), conn.TimeOut) // nolint
		}

	}

	// Accept the packet
	p.UpdateTCPChecksum()
	p.Print(packet.PacketStageOutgoing)

	return nil
}

// ProcessApplicationPacket processes packets arriving from an application and are destined to the network
func (d *Datapath) ProcessApplicationPacket(p *packet.Packet) (err error) {

	if d.packetLogs {
		zap.L().Debug("Processing application packet ",
			zap.String("flow", p.L4FlowHash()),
			zap.String("Flags", packet.TCPFlagsToStr(p.TCPFlags)),
		)

		defer zap.L().Debug("Finished Processing application packet ",
			zap.String("flow", p.L4FlowHash()),
			zap.String("Flags", packet.TCPFlagsToStr(p.TCPFlags)),
			zap.Error(err),
		)
	}

	var conn *connection.TCPConnection

	switch p.TCPFlags & packet.TCPSynAckMask {
	case packet.TCPSynMask:
		conn, err = d.appSynRetrieveState(p)
		if err != nil {
			if d.packetLogs {
				zap.L().Debug("Packet rejected",
					zap.String("flow", p.L4FlowHash()),
					zap.String("Flags", packet.TCPFlagsToStr(p.TCPFlags)),
					zap.Error(err),
				)
			}
			return err
		}
	case packet.TCPSynAckMask:
		conn, err = d.appRetrieveState(p)
		if err != nil {
			if d.packetLogs {
				zap.L().Debug("SynAckPacket Ignored",
					zap.String("flow", p.L4FlowHash()),
					zap.String("Flags", packet.TCPFlagsToStr(p.TCPFlags)),
				)
			}
			zap.L().Debug("MARK VAL FOR SYNACK", zap.String("Mark", p.Mark))
			//TODO :: we should steer packets with a specific mark to a queue
			// part of uidpam.everything else lands on queue 0
			//This handling is a part of the uidpam port auto discovery
<<<<<<< HEAD
			if p.Mark == "256" {
				//SYN ACK came through the global rule.
				//This not from a process we are monitoring
				//let his packet through
				return nil
			}
=======
			// if p.Mark == "0" {
			// 	//SYN ACK came through the global rule.
			// 	//This not from a process we are monitoring
			// 	//let his packet through
			// 	return nil
			// }
>>>>>>> 0b787f06

			return nil
		}
	default:
		conn, err = d.appRetrieveState(p)
		if err != nil {
			if d.packetLogs {
				zap.L().Debug("Packet rejected",
					zap.String("flow", p.L4FlowHash()),
					zap.String("Flags", packet.TCPFlagsToStr(p.TCPFlags)),
					zap.Error(err),
				)
			}
			return err
		}
	}

	conn.Lock()
	defer conn.Unlock()

	p.Print(packet.PacketStageIncoming)

	if d.service != nil {
		// PreProcessServiceInterface
		if !d.service.PreProcessTCPAppPacket(p, conn.Context, conn) {
			p.Print(packet.PacketFailureService)
			return errors.New("pre service processing failed for application packet")
		}
	}

	p.Print(packet.PacketStageAuth)

	// Match the tags of the packet against the policy rules - drop if the lookup fails
	action, err := d.processApplicationTCPPacket(p, conn.Context, conn)
	if err != nil {
		if d.packetLogs {
			zap.L().Debug("Dropping packet  ",
				zap.String("flow", p.L4FlowHash()),
				zap.String("Flags", packet.TCPFlagsToStr(p.TCPFlags)),
				zap.Error(err),
			)
		}
		p.Print(packet.PacketFailureAuth)
		return fmt.Errorf("processing failed for application packet: %s", err)
	}

	p.Print(packet.PacketStageService)

	if d.service != nil {
		// PostProcessServiceInterface
		if !d.service.PostProcessTCPAppPacket(p, action, conn.Context, conn) {
			p.Print(packet.PacketFailureService)
			return errors.New("post service processing failed for application packet")
		}
	}

	// Accept the packet
	p.UpdateTCPChecksum()
	p.Print(packet.PacketStageOutgoing)
	return nil
}

// processApplicationTCPPacket processes a TCP packet and dispatches it to other methods based on the flags
func (d *Datapath) processApplicationTCPPacket(tcpPacket *packet.Packet, context *pucontext.PUContext, conn *connection.TCPConnection) (interface{}, error) {

	if conn == nil {
		return nil, nil
	}

	// State machine based on the flags
	switch tcpPacket.TCPFlags & packet.TCPSynAckMask {
	case packet.TCPSynMask: //Processing SYN packet from Application
		action, err := d.processApplicationSynPacket(tcpPacket, context, conn)
		return action, err

	case packet.TCPAckMask:
		action, err := d.processApplicationAckPacket(tcpPacket, context, conn)
		return action, err

	case packet.TCPSynAckMask:
		action, err := d.processApplicationSynAckPacket(tcpPacket, context, conn)
		return action, err
	default:
		return nil, nil
	}
}

// processApplicationSynPacket processes a single Syn Packet
func (d *Datapath) processApplicationSynPacket(tcpPacket *packet.Packet, context *pucontext.PUContext, conn *connection.TCPConnection) (interface{}, error) {

	// First check if the destination is in the external servicess approved cache
	// and if yes, allow the packet to go.
	if policy, err := context.RetrieveCachedExternalFlowPolicy(tcpPacket.DestinationAddress.String() + ":" + strconv.Itoa(int(tcpPacket.DestinationPort))); err == nil {
		d.appOrigConnectionTracker.AddOrUpdate(tcpPacket.L4FlowHash(), conn)
		d.sourcePortConnectionCache.AddOrUpdate(tcpPacket.SourcePortHash(packet.PacketTypeApplication), conn)
		return policy, nil
	}

	// We are now processing as a Trireme packet that needs authorization headers
	// Create TCP Option
	tcpOptions := d.createTCPAuthenticationOption([]byte{})

	// Create a token
	tcpData, err := d.tokenAccessor.CreateSynPacketToken(context, &conn.Auth)

	if err != nil {
		return nil, err
	}

	// Set the state indicating that we send out a Syn packet
	conn.SetState(connection.TCPSynSend)

	// Poplate the caches to track the connection
	hash := tcpPacket.L4FlowHash()
	d.appOrigConnectionTracker.AddOrUpdate(hash, conn)
	d.sourcePortConnectionCache.AddOrUpdate(tcpPacket.SourcePortHash(packet.PacketTypeApplication), conn)
	// Attach the tags to the packet and accept the packet
	return nil, tcpPacket.TCPDataAttach(tcpOptions, tcpData)

}

// processApplicationSynAckPacket processes an application SynAck packet
func (d *Datapath) processApplicationSynAckPacket(tcpPacket *packet.Packet, context *pucontext.PUContext, conn *connection.TCPConnection) (interface{}, error) {

	// If we are already in the connection.TCPData, it means that this is an external flow
	// At this point we can release the flow to the kernel by updating conntrack
	// We can also clean up the state since we are not going to see any more
	// packets from this connection.
	if conn.GetState() == connection.TCPData && !conn.ServiceConnection {
		if err := d.conntrackHdl.ConntrackTableUpdateMark(
			tcpPacket.DestinationAddress.String(),
			tcpPacket.SourceAddress.String(),
			tcpPacket.IPProto,
			tcpPacket.DestinationPort,
			tcpPacket.SourcePort,
			constants.DefaultConnMark,
		); err != nil {
			zap.L().Error("Failed to update conntrack entry for flow",
				zap.String("context", string(conn.Auth.LocalContext)),
				zap.String("app-conn", tcpPacket.L4ReverseFlowHash()),
				zap.String("state", fmt.Sprintf("%d", conn.GetState())),
			)
		}

		err1 := d.netOrigConnectionTracker.Remove(tcpPacket.L4ReverseFlowHash())
		err2 := d.appReplyConnectionTracker.Remove(tcpPacket.L4FlowHash())

		if err1 != nil || err2 != nil {
			zap.L().Debug("Failed to remove cache entries")
		}

		return nil, nil
	}

	// We now process packets that need authorization options

	// Create TCP Option
	tcpOptions := d.createTCPAuthenticationOption([]byte{})

	tcpData, err := d.tokenAccessor.CreateSynAckPacketToken(context, &conn.Auth)

	if err != nil {
		return nil, err
	}

	// Set the state for future reference
	conn.SetState(connection.TCPSynAckSend)

	// Attach the tags to the packet
	return nil, tcpPacket.TCPDataAttach(tcpOptions, tcpData)
}

// processApplicationAckPacket processes an application ack packet
func (d *Datapath) processApplicationAckPacket(tcpPacket *packet.Packet, context *pucontext.PUContext, conn *connection.TCPConnection) (interface{}, error) {

	// Only process the first Ack of a connection. This means that we have received
	// as SynAck packet and we can now process the ACK.
	if conn.GetState() == connection.TCPSynAckReceived && tcpPacket.IsEmptyTCPPayload() {
		// Create a new token that includes the source and destinatio nonse
		// These are both challenges signed by the secret key and random for every
		// connection minimizing the chances of a replay attack
		token, err := d.tokenAccessor.CreateAckPacketToken(context, &conn.Auth)
		if err != nil {
			return nil, err
		}

		tcpOptions := d.createTCPAuthenticationOption([]byte{})

		// Since we adjust sequence numbers let's make sure we haven't made a mistake
		if len(token) != int(d.ackSize) {
			return nil, fmt.Errorf("protocol error: tokenlen=%d acksize=%d", len(token), int(d.ackSize))
		}

		// Attach the tags to the packet
		if err := tcpPacket.TCPDataAttach(tcpOptions, token); err != nil {
			return nil, err
		}

		conn.SetState(connection.TCPAckSend)

		// If its not a service connection, we release it to the kernel. Subsequent
		// packets after the first data packet, that might be already in the queue
		// will be transmitted through the kernel directly. Service connections are
		// delegated to the service module
		if !conn.ServiceConnection && tcpPacket.SourceAddress.String() != tcpPacket.DestinationAddress.String() {
			if err := d.conntrackHdl.ConntrackTableUpdateMark(
				tcpPacket.SourceAddress.String(),
				tcpPacket.DestinationAddress.String(),
				tcpPacket.IPProto,
				tcpPacket.SourcePort,
				tcpPacket.DestinationPort,
				constants.DefaultConnMark,
			); err != nil {
				zap.L().Error("Failed to update conntrack table for flow",
					zap.String("context", string(conn.Auth.LocalContext)),
					zap.String("app-conn", tcpPacket.L4ReverseFlowHash()),
					zap.String("state", fmt.Sprintf("%d", conn.GetState())),
				)
			}
		}

		return nil, nil
	}

	// If we are already in the connection.TCPData connection just forward the packet
	if conn.GetState() == connection.TCPData {
		return nil, nil
	}

	if conn.GetState() == connection.UnknownState {
		// Check if the destination is in the external servicess approved cache
		// and if yes, allow the packet to go and release the flow.
		_, policy, perr := context.ApplicationACLPolicy(tcpPacket)

		if perr != nil {
			err := tcpPacket.ConvertAcktoFinAck()
			return nil, err
		}

		if policy.Action.Rejected() {
			return nil, errors.New("Reject the packet")
		}

		if err := d.conntrackHdl.ConntrackTableUpdateMark(
			tcpPacket.SourceAddress.String(),
			tcpPacket.DestinationAddress.String(),
			tcpPacket.IPProto,
			tcpPacket.SourcePort,
			tcpPacket.DestinationPort,
			constants.DefaultConnMark,
		); err != nil {
			zap.L().Error("Failed to update conntrack entry for flow",
				zap.String("context", string(conn.Auth.LocalContext)),
				zap.String("app-conn", tcpPacket.L4ReverseFlowHash()),
				zap.String("state", fmt.Sprintf("%d", conn.GetState())),
			)
		}
		return nil, nil
	}

	// Here we capture the first data packet after an ACK packet by modyfing the
	// state. We will not release the caches though to deal with re-transmissions.
	// We will let the caches expire.
	if conn.GetState() == connection.TCPAckSend {
		conn.SetState(connection.TCPData)
		return nil, nil
	}

	return nil, fmt.Errorf("received application ack packet in the wrong state: %d", conn.GetState())
}

// processNetworkTCPPacket processes a network TCP packet and dispatches it to different methods based on the flags
func (d *Datapath) processNetworkTCPPacket(tcpPacket *packet.Packet, context *pucontext.PUContext, conn *connection.TCPConnection) (action interface{}, claims *tokens.ConnectionClaims, err error) {

	if conn == nil {
		return nil, nil, nil
	}

	// Update connection state in the internal state machine tracker
	switch tcpPacket.TCPFlags & packet.TCPSynAckMask {

	case packet.TCPSynMask:
		return d.processNetworkSynPacket(context, conn, tcpPacket)

	case packet.TCPAckMask:
		return d.processNetworkAckPacket(context, conn, tcpPacket)

	case packet.TCPSynAckMask:
		return d.processNetworkSynAckPacket(context, conn, tcpPacket)

	default: // Ignore any other packet
		return nil, nil, nil
	}
}

// processNetworkSynPacket processes a syn packet arriving from the network
func (d *Datapath) processNetworkSynPacket(context *pucontext.PUContext, conn *connection.TCPConnection, tcpPacket *packet.Packet) (action interface{}, claims *tokens.ConnectionClaims, err error) {

	// Incoming packets that don't have our options are candidates to be processed
	// as external services.
	if err = tcpPacket.CheckTCPAuthenticationOption(enforcerconstants.TCPAuthenticationOptionBaseLen); err != nil {

		// If there is no auth option, attempt the ACLs
		report, packet, perr := context.NetworkACLPolicy(tcpPacket)
		d.reportExternalServiceFlow(context, report, packet, false, tcpPacket)
		if perr != nil || packet.Action.Rejected() {
			return nil, nil, fmt.Errorf("no auth or acls: outgoing connection dropped: %s", perr)
		}

		conn.SetState(connection.TCPData)
		d.netOrigConnectionTracker.AddOrUpdate(tcpPacket.L4FlowHash(), conn)
		d.appReplyConnectionTracker.AddOrUpdate(tcpPacket.L4ReverseFlowHash(), conn)

		return packet, nil, nil
	}

	// Packets that have authorization information go through the auth path
	// Decode the JWT token using the context key
	claims, err = d.tokenAccessor.ParsePacketToken(&conn.Auth, tcpPacket.ReadTCPData())

	// If the token signature is not valid,
	// we must drop the connection and we drop the Syn packet. The source will
	// retry but we have no state to maintain here.
	if err != nil {
		d.reportRejectedFlow(tcpPacket, conn, collector.DefaultEndPoint, context.ManagementID(), context, collector.InvalidToken, nil, nil)
		return nil, nil, fmt.Errorf("Syn packet dropped because of invalid token: %s", err)
	}

	// if there are no claims we must drop the connection and we drop the Syn
	// packet. The source will retry but we have no state to maintain here.
	if claims == nil {
		d.reportRejectedFlow(tcpPacket, conn, collector.DefaultEndPoint, context.ManagementID(), context, collector.InvalidToken, nil, nil)
		return nil, nil, errors.New("Syn packet dropped because of no claims")
	}

	txLabel, ok := claims.T.Get(enforcerconstants.TransmitterLabel)
	if err := tcpPacket.CheckTCPAuthenticationOption(enforcerconstants.TCPAuthenticationOptionBaseLen); !ok || err != nil {
		d.reportRejectedFlow(tcpPacket, conn, txLabel, context.ManagementID(), context, collector.InvalidFormat, nil, nil)
		return nil, nil, fmt.Errorf("TCP authentication option not found: %s", err)
	}

	// Remove any of our data from the packet. No matter what we don't need the
	// metadata any more.
	if err := tcpPacket.TCPDataDetach(enforcerconstants.TCPAuthenticationOptionBaseLen); err != nil {
		d.reportRejectedFlow(tcpPacket, conn, txLabel, context.ManagementID(), context, collector.InvalidFormat, nil, nil)
		return nil, nil, fmt.Errorf("Syn packet dropped because of invalid format: %s", err)
	}

	tcpPacket.DropDetachedBytes()

	// Add the port as a label with an @ prefix. These labels are invalid otherwise
	// If all policies are restricted by port numbers this will allow port-specific policies
	tags := claims.T.Copy()
	tags.AppendKeyValue(enforcerconstants.PortNumberLabelString, strconv.Itoa(int(tcpPacket.DestinationPort)))

	report, packet := context.SearchRcvRules(tags)
	if packet.Action.Rejected() {
		d.reportRejectedFlow(tcpPacket, conn, txLabel, context.ManagementID(), context, collector.PolicyDrop, report, packet)
		return nil, nil, fmt.Errorf("connection rejected because of policy: %s", tags.String())
	}

	hash := tcpPacket.L4FlowHash()
	// Update the connection state and store the Nonse send to us by the host.
	// We use the nonse in the subsequent packets to achieve randomization.
	conn.SetState(connection.TCPSynReceived)

	// conntrack
	d.netOrigConnectionTracker.AddOrUpdate(hash, conn)
	d.appReplyConnectionTracker.AddOrUpdate(tcpPacket.L4ReverseFlowHash(), conn)

	// Cache the action
	conn.ReportFlowPolicy = report
	conn.PacketFlowPolicy = packet

	// Accept the connection
	return packet, claims, nil
}

// policyPair stores both reporting and actual action taken on packet.
type policyPair struct {
	report *policy.FlowPolicy
	packet *policy.FlowPolicy
}

// processNetworkSynAckPacket processes a SynAck packet arriving from the network
func (d *Datapath) processNetworkSynAckPacket(context *pucontext.PUContext, conn *connection.TCPConnection, tcpPacket *packet.Packet) (action interface{}, claims *tokens.ConnectionClaims, err error) {

	// Packets with no authorization are processed as external services based on the ACLS
	if err = tcpPacket.CheckTCPAuthenticationOption(enforcerconstants.TCPAuthenticationOptionBaseLen); err != nil {

		flowHash := tcpPacket.SourceAddress.String() + ":" + strconv.Itoa(int(tcpPacket.SourcePort))
		if plci, plerr := context.RetrieveCachedExternalFlowPolicy(flowHash); plerr == nil {
			plc := plci.(*policyPair)
			d.releaseFlow(context, plc.report, plc.packet, tcpPacket)
			return plc.packet, nil, nil
		}

		// Never seen this IP before, let's parse them.
		report, packet, perr := context.ApplicationACLPolicy(tcpPacket)
		if perr != nil || packet.Action.Rejected() {
			d.reportReverseExternalServiceFlow(context, report, packet, true, tcpPacket)
			return nil, nil, fmt.Errorf("no auth or acls: drop synack packet and connection: %s: action=%d", perr, packet.Action)
		}

		// Added to the cache if we can accept it
		context.CacheExternalFlowPolicy(
			tcpPacket,
			&policyPair{
				report: report,
				packet: packet,
			},
		)

		// Set the state to Data so the other state machines ignore subsequent packets
		conn.SetState(connection.TCPData)

		d.releaseFlow(context, report, packet, tcpPacket)

		return packet, nil, nil
	}

	// This is a corner condition. We are receiving a SynAck packet and we are in
	// a state that indicates that we have already processed one. This means that
	// our ack packet was lost. We need to revert conntrack in this case and get
	// back into the picture.
	if conn.GetState() != connection.TCPSynSend {

		// Revert the connmarks - dealing with retransmissions
		if cerr := d.conntrackHdl.ConntrackTableUpdateMark(
			tcpPacket.SourceAddress.String(),
			tcpPacket.DestinationAddress.String(),
			tcpPacket.IPProto,
			tcpPacket.SourcePort,
			tcpPacket.DestinationPort,
			0,
		); cerr != nil {
			zap.L().Error("Failed to update conntrack table for flow",
				zap.String("context", string(conn.Auth.LocalContext)),
				zap.String("app-conn", tcpPacket.L4ReverseFlowHash()),
				zap.String("state", fmt.Sprintf("%d", conn.GetState())),
			)
		}
	}

	// Now we can process the SynAck packet with its options
	tcpData := tcpPacket.ReadTCPData()
	if len(tcpData) == 0 {
		d.reportRejectedFlow(tcpPacket, nil, collector.DefaultEndPoint, context.ManagementID(), context, collector.MissingToken, nil, nil)
		return nil, nil, errors.New("SynAck packet dropped because of missing token")
	}

	claims, err = d.tokenAccessor.ParsePacketToken(&conn.Auth, tcpPacket.ReadTCPData())
	if err != nil {
		d.reportRejectedFlow(tcpPacket, nil, collector.DefaultEndPoint, context.ManagementID(), context, collector.MissingToken, nil, nil)
		return nil, nil, fmt.Errorf("SynAck packet dropped because of bad claims: %s", err)
	}

	if claims == nil {
		d.reportRejectedFlow(tcpPacket, nil, collector.DefaultEndPoint, context.ManagementID(), context, collector.MissingToken, nil, nil)
		return nil, nil, errors.New("SynAck packet dropped because of no claims")
	}

	tcpPacket.ConnectionMetadata = &conn.Auth

	if err := tcpPacket.CheckTCPAuthenticationOption(enforcerconstants.TCPAuthenticationOptionBaseLen); err != nil {
		d.reportRejectedFlow(tcpPacket, conn, context.ManagementID(), conn.Auth.RemoteContextID, context, collector.InvalidFormat, nil, nil)
		return nil, nil, errors.New("TCP authentication option not found")
	}

	// Remove any of our data
	if err := tcpPacket.TCPDataDetach(enforcerconstants.TCPAuthenticationOptionBaseLen); err != nil {
		d.reportRejectedFlow(tcpPacket, conn, context.ManagementID(), conn.Auth.RemoteContextID, context, collector.InvalidFormat, nil, nil)
		return nil, nil, fmt.Errorf("SynAck packet dropped because of invalid format: %s", err)
	}

	tcpPacket.DropDetachedBytes()

	if !d.mutualAuthorization {
		// If we dont do mutual authorization, dont lookup txt rules.
		conn.SetState(connection.TCPSynAckReceived)

		// conntrack
		d.netReplyConnectionTracker.AddOrUpdate(tcpPacket.L4FlowHash(), conn)
		return nil, claims, nil
	}

	report, packet := context.SearchTxtRules(claims.T, !d.mutualAuthorization)
	if packet.Action.Rejected() {
		d.reportRejectedFlow(tcpPacket, conn, context.ManagementID(), conn.Auth.RemoteContextID, context, collector.PolicyDrop, report, packet)
		return nil, nil, fmt.Errorf("dropping because of reject rule on transmitter: %s", claims.T.String())
	}

	conn.SetState(connection.TCPSynAckReceived)

	// conntrack
	d.netReplyConnectionTracker.AddOrUpdate(tcpPacket.L4FlowHash(), conn)
	return packet, claims, nil
}

// processNetworkAckPacket processes an Ack packet arriving from the network
func (d *Datapath) processNetworkAckPacket(context *pucontext.PUContext, conn *connection.TCPConnection, tcpPacket *packet.Packet) (action interface{}, claims *tokens.ConnectionClaims, err error) {

	if conn.GetState() == connection.TCPData || conn.GetState() == connection.TCPAckSend {
		return nil, nil, nil
	}

	if conn.GetState() == connection.UnknownState {
		// Check if the destination is in the external servicess approved cache
		// and if yes, allow the packet to go and release the flow.
		_, policy, perr := context.NetworkACLPolicy(tcpPacket)

		if perr != nil {
			err := tcpPacket.ConvertAcktoFinAck()
			return nil, nil, err
		}

		if policy.Action.Rejected() {
			return nil, nil, errors.New("Reject the packet")
		}

		if err := d.conntrackHdl.ConntrackTableUpdateMark(
			tcpPacket.DestinationAddress.String(),
			tcpPacket.SourceAddress.String(),
			tcpPacket.IPProto,
			tcpPacket.DestinationPort,
			tcpPacket.SourcePort,
			constants.DefaultConnMark,
		); err != nil {
			zap.L().Error("Failed to update conntrack entry for flow",
				zap.String("context", string(conn.Auth.LocalContext)),
				zap.String("app-conn", tcpPacket.L4ReverseFlowHash()),
				zap.String("state", fmt.Sprintf("%d", conn.GetState())),
			)
		}
		return nil, nil, nil
	}

	hash := tcpPacket.L4FlowHash()

	// Validate that the source/destination nonse matches. The signature has validated both directions
	if conn.GetState() == connection.TCPSynAckSend || conn.GetState() == connection.TCPSynReceived {
		if err := tcpPacket.CheckTCPAuthenticationOption(enforcerconstants.TCPAuthenticationOptionBaseLen); err != nil {
			d.reportRejectedFlow(tcpPacket, conn, collector.DefaultEndPoint, context.ManagementID(), context, collector.InvalidFormat, nil, nil)
			return nil, nil, fmt.Errorf("TCP authentication option not found: %s", err)
		}

		if _, err := d.tokenAccessor.ParseAckToken(&conn.Auth, tcpPacket.ReadTCPData()); err != nil {
			d.reportRejectedFlow(tcpPacket, conn, collector.DefaultEndPoint, context.ManagementID(), context, collector.InvalidFormat, nil, nil)
			return nil, nil, fmt.Errorf("Ack packet dropped because signature validation failed: %s", err)
		}

		// Remove any of our data - adjust the sequence numbers
		if err := tcpPacket.TCPDataDetach(enforcerconstants.TCPAuthenticationOptionBaseLen); err != nil {
			d.reportRejectedFlow(tcpPacket, conn, collector.DefaultEndPoint, context.ManagementID(), context, collector.InvalidFormat, nil, nil)
			return nil, nil, fmt.Errorf("Ack packet dropped because of invalid format: %s", err)
		}

		tcpPacket.DropDetachedBytes()

		if conn.PacketFlowPolicy != nil && conn.PacketFlowPolicy.Action.Rejected() {
			if !conn.PacketFlowPolicy.ObserveAction.Observed() {
				zap.L().Error("Flow rejected but not observed", zap.String("conn", context.ManagementID()))
			}
			// Flow has been allowed because we are observing a deny rule's impact on the system. Packets are forwarded, reported as dropped + observed.
			d.reportRejectedFlow(tcpPacket, conn, conn.Auth.RemoteContextID, context.ManagementID(), context, collector.PolicyDrop, conn.ReportFlowPolicy, conn.PacketFlowPolicy)
		} else {
			// We accept the packet as a new flow
			d.reportAcceptedFlow(tcpPacket, conn, conn.Auth.RemoteContextID, context.ManagementID(), context, conn.ReportFlowPolicy, conn.PacketFlowPolicy)
		}
		conn.SetState(connection.TCPData)

		if !conn.ServiceConnection {
			if err := d.conntrackHdl.ConntrackTableUpdateMark(
				tcpPacket.SourceAddress.String(),
				tcpPacket.DestinationAddress.String(),
				tcpPacket.IPProto,
				tcpPacket.SourcePort,
				tcpPacket.DestinationPort,
				constants.DefaultConnMark,
			); err != nil {
				zap.L().Error("Failed to update conntrack table after ack packet")
			}
		}

		// Accept the packet
		return nil, nil, nil
	}

	if conn.ServiceConnection {
		return nil, nil, nil
	}

	// Everything else is dropped - ACK received in the Syn state without a SynAck
	d.reportRejectedFlow(tcpPacket, conn, conn.Auth.RemoteContextID, context.ManagementID(), context, collector.InvalidState, nil, nil)
	zap.L().Error("Invalid state reached",
		zap.String("state", fmt.Sprintf("%d", conn.GetState())),
		zap.String("context", context.ManagementID()),
		zap.String("net-conn", hash),
	)
	return nil, nil, fmt.Errorf("Ack packet dropped, invalid duplicate state: %d", conn.GetState())
}

// createTCPAuthenticationOption creates the TCP authentication option -
func (d *Datapath) createTCPAuthenticationOption(token []byte) []byte {

	tokenLen := uint8(len(token))
	options := []byte{packet.TCPAuthenticationOption, enforcerconstants.TCPAuthenticationOptionBaseLen + tokenLen, 0, 0}

	if tokenLen != 0 {
		options = append(options, token...)
	}

	return options
}

// appSynRetrieveState retrieves state for the the application Syn packet.
// It creates a new connection by default
func (d *Datapath) appSynRetrieveState(p *packet.Packet) (*connection.TCPConnection, error) {

	context, err := d.contextFromIP(true, p.SourceAddress.String(), p.Mark, p.SourcePort)
	if err != nil {
		return nil, errors.New("No context in app processing")
	}

	if conn, err := d.appOrigConnectionTracker.GetReset(p.L4FlowHash(), 0); err == nil {
		return conn.(*connection.TCPConnection), nil
	}
	return connection.NewTCPConnection(context), nil
}

func processSynAck(d *Datapath, p *packet.Packet, context *pucontext.PUContext) (*connection.TCPConnection, error) {

	err := d.unknownSynConnectionTracker.Remove(p.L4ReverseFlowHash())
	if err != nil {
		// we are seeing a syn-ack for a syn we have not seen
		return nil, fmt.Errorf("dropping synack for an unknown syn: %s", err)
	}

	contextID := context.ID()

	portSpec, err := portspec.NewPortSpec(p.SourcePort, p.SourcePort, contextID)
	if err != nil {
		return nil, fmt.Errorf("Invalid port format %s", err)
	}

	d.contextIDFromPort.AddPortSpec(portSpec)
	// Find the uid for which mark was asserted.
	uid, err := d.portSetInstance.GetUserMark(p.Mark)
	if err != nil {
		// Every outgoing packet has a mark. We should never come here
		return nil, fmt.Errorf("unable to find uid for the packet mark: %s", err)
	}

	// Add port to the cache and program the portset
	if _, err := d.portSetInstance.AddPortToUser(uid, strconv.Itoa(int(p.SourcePort))); err != nil {
		return nil, fmt.Errorf("unable to update portset cache: %s", err)
	}
	// syn ack for which there is no corresponding syn context, so drop it.
	return nil, errors.New("dropped synack for an unknown syn")
}

// appRetrieveState retrieves the state for the rest of the application packets. It
// returns an error if it cannot find the state
func (d *Datapath) appRetrieveState(p *packet.Packet) (*connection.TCPConnection, error) {

	hash := p.L4FlowHash()

	conn, err := d.appReplyConnectionTracker.GetReset(hash, 0)
	if err != nil {
		conn, err = d.appOrigConnectionTracker.GetReset(hash, 0)
		if err != nil {
			if d.mode != constants.RemoteContainer && p.TCPFlags&packet.TCPSynAckMask == packet.TCPSynAckMask {
				// We see a syn ack for which we have not recorded a syn
				// Update the port for the context matching the mark this packet has comes with
				context, perr := d.contextFromIP(true, p.SourceAddress.String(), p.Mark, p.SourcePort)
				if perr == nil {
					return processSynAck(d, p, context)
				}
			}
			if p.TCPFlags&packet.TCPSynAckMask == packet.TCPAckMask {
				// Let's try if its an existing connection
				context, err := d.contextFromIP(true, p.SourceAddress.String(), p.Mark, p.SourcePort)
				if err != nil {
					return nil, errors.New("No context in app processing")
				}
				conn = connection.NewTCPConnection(context)
				conn.(*connection.TCPConnection).SetState(connection.UnknownState)
				return conn.(*connection.TCPConnection), nil
			}
			return nil, errors.New("no context or connection found")
		}
		if uerr := updateTimer(d.appOrigConnectionTracker, hash, conn.(*connection.TCPConnection)); uerr != nil {
			return nil, uerr
		}
	} else {
		if uerr := updateTimer(d.appReplyConnectionTracker, hash, conn.(*connection.TCPConnection)); uerr != nil {
			return nil, uerr
		}
	}

	return conn.(*connection.TCPConnection), nil
}

// netSynRetrieveState retrieves the state for the Syn packets on the network.
// Obviously if no state is found, it generates a new connection record.
func (d *Datapath) netSynRetrieveState(p *packet.Packet) (*connection.TCPConnection, error) {

	context, err := d.contextFromIP(false, p.DestinationAddress.String(), p.Mark, p.DestinationPort)
	if err != nil {
		//This needs to hit only for local processes never for containers
		//Don't return an error create a dummy context and return it so we truncate the packet before we send it up
		if d.mode != constants.RemoteContainer {

			//we will create the bare minimum needed to exercise our stack
			//We need this syn to look similar to what we will pass on the retry
			//so we setup enought for us to identify this request in the later stages

			// update the unknownSynConnectionTracker cache to keep track of
			// syn packet that has no context yet.
			if err = d.unknownSynConnectionTracker.Add(p.L4FlowHash(), nil); err != nil {
				return nil, fmt.Errorf("unable to keep track of syn packet: %s", err)
			}

			// Remove any of our data from the packet.
			if err = p.CheckTCPAuthenticationOption(enforcerconstants.TCPAuthenticationOptionBaseLen); err != nil {
				return nil, nil
			}

			if err = p.TCPDataDetach(enforcerconstants.TCPAuthenticationOptionBaseLen); err != nil {
				return nil, fmt.Errorf("syn packet dropped because of invalid format: %s", err)
			}

			p.DropDetachedBytes()

			p.UpdateTCPChecksum()

			return nil, nil
		}

		return nil, errors.New("no context in net processing")
	}

	if conn, err := d.netOrigConnectionTracker.GetReset(p.L4FlowHash(), 0); err == nil {
		return conn.(*connection.TCPConnection), nil
	}
	return connection.NewTCPConnection(context), nil
}

// netSynAckRetrieveState retrieves the state for SynAck packets at the network
// It relies on the source port cache for that
func (d *Datapath) netSynAckRetrieveState(p *packet.Packet) (*connection.TCPConnection, error) {

	conn, err := d.sourcePortConnectionCache.GetReset(p.SourcePortHash(packet.PacketTypeNetwork), 0)
	if err != nil {
		if d.packetLogs {
			zap.L().Debug("No connection for SynAck packet ",
				zap.String("flow", p.L4FlowHash()),
			)
		}
		return nil, fmt.Errorf("no synack connection: %s", err)
	}

	return conn.(*connection.TCPConnection), nil
}

// netRetrieveState retrieves the state of a network connection. Use the flow caches for that
func (d *Datapath) netRetrieveState(p *packet.Packet) (*connection.TCPConnection, error) {
	hash := p.L4FlowHash()
	conn, err := d.netReplyConnectionTracker.GetReset(hash, 0)
	if err != nil {
		conn, err = d.netOrigConnectionTracker.GetReset(hash, 0)
		if err != nil {
			if p.TCPFlags&packet.TCPSynAckMask == packet.TCPAckMask {
				// Let's try if its an existing connection
				context, cerr := d.contextFromIP(false, p.DestinationAddress.String(), p.Mark, p.DestinationPort)
				if cerr != nil {
					return nil, errors.New("No context in app processing")
				}
				conn = connection.NewTCPConnection(context)
				conn.(*connection.TCPConnection).SetState(connection.UnknownState)
				return conn.(*connection.TCPConnection), nil
			}
			return nil, fmt.Errorf("net state not found: %s", err)
		}
		if err = updateTimer(d.netOrigConnectionTracker, hash, conn.(*connection.TCPConnection)); err != nil {
			return nil, err
		}
	} else {
		if err = updateTimer(d.netReplyConnectionTracker, hash, conn.(*connection.TCPConnection)); err != nil {
			return nil, err
		}
	}

	return conn.(*connection.TCPConnection), nil

}

// updateTimer updates the timers for the service connections
func updateTimer(c cache.DataStore, hash string, conn *connection.TCPConnection) error {
	conn.RLock()
	defer conn.RUnlock()

	if conn.ServiceConnection && conn.TimeOut > 0 {
		return c.SetTimeOut(hash, conn.TimeOut)
	}
	return nil
}

// contextFromIP returns the PU context from the default IP if remote. Otherwise
// it returns the context from the port or mark values of the packet. Synack
// packets are again special and the flow is reversed. If a container doesn't supply
// its IP information, we use the default IP. This will only work with remotes
// and Linux processes.
func (d *Datapath) contextFromIP(app bool, packetIP string, mark string, port uint16) (*pucontext.PUContext, error) {

	if d.puFromIP != nil {
		return d.puFromIP, nil
	}

	if app {
		pu, err := d.puFromMark.Get(mark)
		if err != nil {
			return nil, fmt.Errorf("pu context cannot be found using mark %s: %s", mark, err)
		}
		return pu.(*pucontext.PUContext), nil
	}

	contextID, err := d.contextIDFromPort.GetSpecValueFromPort(port)
	if err != nil {
		return nil, fmt.Errorf("pu contextID cannot be found using port %d: %s", port, err)
	}

	pu, err := d.puFromContextID.Get(contextID)
	if err != nil {
		return nil, fmt.Errorf("unable to find contextID: %s", contextID)
	}

	return pu.(*pucontext.PUContext), nil
}

// releaseFlow releases the flow and updates the conntrack table
func (d *Datapath) releaseFlow(context *pucontext.PUContext, report *policy.FlowPolicy, action *policy.FlowPolicy, tcpPacket *packet.Packet) {

	if err := d.appOrigConnectionTracker.Remove(tcpPacket.L4FlowHash()); err != nil {
		zap.L().Debug("Failed to clean cache appOrigConnectionTracker", zap.Error(err))
	}

	if err := d.sourcePortConnectionCache.Remove(tcpPacket.SourcePortHash(packet.PacketTypeApplication)); err != nil {
		zap.L().Debug("Failed to clean cache sourcePortConnectionCache", zap.Error(err))
	}

	if err := d.conntrackHdl.ConntrackTableUpdateMark(
		tcpPacket.DestinationAddress.String(),
		tcpPacket.SourceAddress.String(),
		tcpPacket.IPProto,
		tcpPacket.DestinationPort,
		tcpPacket.SourcePort,
		constants.DefaultConnMark,
	); err != nil {
		zap.L().Error("Failed to update conntrack table", zap.Error(err))
	}

	d.reportReverseExternalServiceFlow(context, report, action, true, tcpPacket)
}<|MERGE_RESOLUTION|>--- conflicted
+++ resolved
@@ -180,23 +180,14 @@
 			//TODO :: we should steer packets with a specific mark to a queue
 			// part of uidpam.everything else lands on queue 0
 			//This handling is a part of the uidpam port auto discovery
-<<<<<<< HEAD
 			if p.Mark == "256" {
 				//SYN ACK came through the global rule.
 				//This not from a process we are monitoring
 				//let his packet through
 				return nil
 			}
-=======
-			// if p.Mark == "0" {
-			// 	//SYN ACK came through the global rule.
-			// 	//This not from a process we are monitoring
-			// 	//let his packet through
-			// 	return nil
-			// }
->>>>>>> 0b787f06
-
-			return nil
+
+			return err
 		}
 	default:
 		conn, err = d.appRetrieveState(p)
